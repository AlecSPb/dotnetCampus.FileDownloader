--- conflicted
+++ resolved
@@ -180,25 +180,6 @@
     </Window.Resources>
 
     <Grid>
-<<<<<<< HEAD
-        <Grid.RowDefinitions>
-            <RowDefinition Height="Auto"></RowDefinition>
-            <RowDefinition></RowDefinition>
-        </Grid.RowDefinitions>
-        <StackPanel Margin="10,10,10,10" Orientation="Horizontal" Height="50" VerticalAlignment="Top">
-            <Button Width="50" Content="+" Click="AddFileDownload_OnClick"></Button>
-        </StackPanel>
-        <Grid Grid.Row="1" Margin="10,10,10,10">
-            <ListView >
-                <ListView.View>
-                    <GridView>
-                        <GridViewColumn Width="80" Header="asdf" />
-                        <GridViewColumn Width="100" Header="asd" />
-                        <GridViewColumn Width="200" Header="as" />
-                    </GridView>
-                </ListView.View>
-            </ListView>
-=======
         <Grid x:Name="MainGrid" IsEnabled="False">
             <Grid.RowDefinitions>
                 <RowDefinition Height="Auto"></RowDefinition>
@@ -220,7 +201,6 @@
                     </ListView.View>
                 </ListView>
             </Grid>
->>>>>>> 1aa311c9
         </Grid>
 
         <local:ContentDialog x:Name="DownloadContentDialog" Title="下载" Width="450" Height="300">
