--- conflicted
+++ resolved
@@ -5,15 +5,8 @@
     <TargetFramework>netcoreapp3.1</TargetFramework>
     <UseWPF>true</UseWPF>
   </PropertyGroup>
-<<<<<<< HEAD
-
-  <ItemGroup>
-    <PackageReference Include="Newtonsoft.Json" Version="12.0.3" />
-  </ItemGroup>
-
-=======
     <ItemGroup>
         <PackageReference Include="Walterlv.Themes.FluentDesign" Version="5.6.0" />
+        <PackageReference Include="Newtonsoft.Json" Version="12.0.3" />
     </ItemGroup>
->>>>>>> 1aa311c9
 </Project>