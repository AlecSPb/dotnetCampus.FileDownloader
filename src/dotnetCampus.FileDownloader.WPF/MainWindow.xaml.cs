--- conflicted
+++ resolved
@@ -34,10 +34,6 @@
 
         }
 
-<<<<<<< HEAD
-        private MainViewModel ViewModel { get; }  = new MainViewModel();
-
-=======
         private void AddFileDownload_OnClick(object sender, RoutedEventArgs e)
         {
             
@@ -47,6 +43,8 @@
         {
             
         }
->>>>>>> 1aa311c9
+
+        private MainViewModel ViewModel { get; }  = new MainViewModel();
+
     }
 }